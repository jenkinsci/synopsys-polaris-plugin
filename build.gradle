buildscript {
    repositories {
        jcenter()
        mavenCentral()
        maven { url 'https://plugins.gradle.org/m2/' }
        maven { url 'https://sig-repo.synopsys.com/bds-integrations-release' }
    }
    dependencies { classpath 'com.synopsys.integration:common-gradle-plugin:1.2.3' }
}

plugins {
    id 'org.jenkins-ci.jpi' version '0.38.0'
}

group = 'org.jenkins-ci.plugins'
version = '1.0.0-SIGQA3-SNAPSHOT'
description = 'Allows users to run Polaris static analysis in their builds'

apply plugin: 'com.synopsys.integration.solution'
apply from: 'docs.gradle'

def jcenterRepo = project.repositories.findByName('BintrayJCenter')
project.repositories.remove(jcenterRepo)
def mavenRepo = project.repositories.findByName('maven')
project.repositories.remove(mavenRepo)

project.afterEvaluate {
    // MavenLocal is added by the gradle-jpi-plugin and the common-gradle-plugin so we have to remove it after the plugins are evaluated
    List<String> repoNames = new ArrayList()
    repoNames.addAll(project.repositories.getNames())
    for (String repoName : repoNames) {
        if (repoName.contains('MavenLocal')) {
            def repoToRemove = project.repositories.findByName(repoName)
            project.repositories.remove(repoToRemove)
        }
    }
}

repositories {
    maven { url 'https://sig-repo.synopsys.com/bds-integrations-release' }
}


artifactory {
    publish {
        defaults { publications('mavenJpi') }
    }
}


jenkinsPlugin {
    // Must be compatible with the version declared in Jenkins Common
    coreVersion = '2.60.1'
    displayName = 'Synopsys Polaris Plugin'
    url = 'https://wiki.jenkins.io/display/JENKINS/Synopsys+Polaris+Plugin'
    gitHubUrl = 'https://github.com/jenkinsci/synopsys-polaris-plugin'

    compatibleSinceVersion = '1.0.0'
    pluginFirstClassLoader = false

    // As of 0.14.1 of polaris-common, methods we use to unpack the Polaris CLI utilize a version of commons-compress that is incompatible with version 2.197 of Jenkins and earlier.
    // Once we no longer depend on commons compress, no longer use those methods, or we update our minimum supported version past 2.197, we should unmask those classes.
    // -rotte FEB 2020
    maskClasses = 'org.apache.commons.compress'
}

dependencies {
    annotationProcessor 'com.synopsys.integration:jenkins-annotation-processor:0.0.1'

<<<<<<< HEAD
    implementation 'com.synopsys.integration:jenkins-common:0.1.6-SNAPSHOT'
    implementation 'com.synopsys.integration:polaris-common:0.15.0-SNAPSHOT'
=======
    implementation 'com.synopsys.integration:jenkins-common:0.1.5'
    implementation 'com.synopsys.integration:polaris-common:0.15.0'
>>>>>>> 0f1641e6

    // Must be compatible with the versions declared in Jenkins Common
    jenkinsPlugins 'org.jenkins-ci.plugins:credentials:2.1.10'
    jenkinsPlugins 'org.jenkins-ci.plugins:plain-credentials:1.0'

    optionalJenkinsPlugins 'org.jenkins-ci.plugins:job-dsl:1.67'
    optionalJenkinsPlugins 'org.jenkins-ci.plugins.workflow:workflow-job:2.9'
    optionalJenkinsPlugins 'org.jenkins-ci.plugins.workflow:workflow-cps:2.23'
    optionalJenkinsPlugins 'org.jenkins-ci.plugins.workflow:workflow-step-api:2.10'

    testCompile group: 'org.jenkins-ci.main', name: 'jenkins-test-harness', version: '2.58'
    testCompile group: 'org.powermock', name: 'powermock-core', version: '2.0.2'
    testCompile group: 'org.powermock', name: 'powermock-reflect', version: '2.0.2'
    testCompile group: 'org.powermock', name: 'powermock-api-mockito2', version: '2.0.2'
    testCompile group: 'org.powermock', name: 'powermock-module-junit4', version: '2.0.2'
    testCompile group: 'org.mockito', name: 'mockito-core', version: '2.23.4'
}<|MERGE_RESOLUTION|>--- conflicted
+++ resolved
@@ -13,7 +13,7 @@
 }
 
 group = 'org.jenkins-ci.plugins'
-version = '1.0.0-SIGQA3-SNAPSHOT'
+version = '1.0.1-SNAPSHOT'
 description = 'Allows users to run Polaris static analysis in their builds'
 
 apply plugin: 'com.synopsys.integration.solution'
@@ -31,7 +31,8 @@
     for (String repoName : repoNames) {
         if (repoName.contains('MavenLocal')) {
             def repoToRemove = project.repositories.findByName(repoName)
-            project.repositories.remove(repoToRemove)
+	    // TODO restore this:
+            ///////////project.repositories.remove(repoToRemove)
         }
     }
 }
@@ -67,13 +68,8 @@
 dependencies {
     annotationProcessor 'com.synopsys.integration:jenkins-annotation-processor:0.0.1'
 
-<<<<<<< HEAD
     implementation 'com.synopsys.integration:jenkins-common:0.1.6-SNAPSHOT'
-    implementation 'com.synopsys.integration:polaris-common:0.15.0-SNAPSHOT'
-=======
-    implementation 'com.synopsys.integration:jenkins-common:0.1.5'
     implementation 'com.synopsys.integration:polaris-common:0.15.0'
->>>>>>> 0f1641e6
 
     // Must be compatible with the versions declared in Jenkins Common
     jenkinsPlugins 'org.jenkins-ci.plugins:credentials:2.1.10'
@@ -90,4 +86,12 @@
     testCompile group: 'org.powermock', name: 'powermock-api-mockito2', version: '2.0.2'
     testCompile group: 'org.powermock', name: 'powermock-module-junit4', version: '2.0.2'
     testCompile group: 'org.mockito', name: 'mockito-core', version: '2.23.4'
+}
+
+
+task listrepos {
+    doLast {
+        println "Repositories:"
+        project.repositories.each { println "Name: " + it.name + "; url: " + it.url }
+   }
 }