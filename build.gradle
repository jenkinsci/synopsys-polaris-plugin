buildscript {
    apply from: "https://raw.githubusercontent.com/blackducksoftware/integration-resources/master/gradle_common/buildscript-repositories.gradle", to: buildscript
    apply from: 'https://raw.githubusercontent.com/blackducksoftware/integration-resources/master/gradle_common/buildscript-dependencies.gradle', to: buildscript
}

plugins {
    id 'org.jenkins-ci.jpi' version '0.38.0'
}

group = 'org.jenkins-ci.plugins'
version = '1.0.1-SNAPSHOT'
description = 'Allows users to run Polaris static analysis in their builds'

apply plugin: 'com.synopsys.integration.solution'
apply from: 'docs.gradle'

artifactory {
    publish {
        defaults { publications('mavenJpi') }
    }
}


jenkinsPlugin {
    // Must be compatible with the version declared in Jenkins Common
    coreVersion = '2.150.3'
    displayName = 'Synopsys Polaris Plugin'
    url = 'https://github.com/jenkinsci/synopsys-polaris-plugin'
    gitHubUrl = 'https://github.com/jenkinsci/synopsys-polaris-plugin'

    compatibleSinceVersion = '1.0.0'
    pluginFirstClassLoader = false

    // "maskClasses" masks classes from the above specified coreVersion of Jenkins, not whatever the runtime Jenkins is. If the above version uses commons-compress 1.10 and runtime uses 1.18,
    // masking commons-compress here will have no effect.
    // -rotte MAR 2020
    // As of 0.14.1 of polaris-common, methods we use to unpack the Polaris CLI utilize a version of commons-compress that is incompatible with version 2.197 of Jenkins and earlier.
    // Once we no longer depend on commons compress, no longer use those methods, or we update our minimum supported version past 2.197, we should unmask those classes.
    // -rotte FEB 2020
    maskClasses = 'org.apache.commons.compress'
}

dependencies {
    annotationProcessor 'com.synopsys.integration:jenkins-annotation-processor:0.0.1'

<<<<<<< HEAD
    implementation 'com.synopsys.integration:jenkins-common:0.2.1'
    implementation 'com.synopsys.integration:integration-rest:3.0.0'
=======
    implementation 'com.synopsys.integration:jenkins-common:0.3.1'
    implementation 'com.synopsys.integration:polaris-common:0.21.0'
>>>>>>> df4bd9e9

    // Must be compatible with the versions declared in Jenkins Common
    jenkinsPlugins 'org.jenkins-ci.plugins:credentials:2.1.10'
    jenkinsPlugins 'org.jenkins-ci.plugins:plain-credentials:1.0'

    optionalJenkinsPlugins 'org.jenkins-ci.plugins:job-dsl:1.67'
    optionalJenkinsPlugins 'org.jenkins-ci.plugins.workflow:workflow-job:2.9'
    optionalJenkinsPlugins 'org.jenkins-ci.plugins.workflow:workflow-cps:2.23'
    optionalJenkinsPlugins 'org.jenkins-ci.plugins.workflow:workflow-step-api:2.10'

    testImplementation 'org.junit.jupiter:junit-jupiter-engine:5.6.2'
    testImplementation 'org.junit.jupiter:junit-jupiter-params:5.6.2'
    testImplementation 'org.mockito:mockito-junit-jupiter:3.3.3'

    testCompile group: 'org.jenkins-ci.main', name: 'jenkins-test-harness', version: '2.58'
    testCompile group: 'org.mockito', name: 'mockito-core', version: '2.23.4'
}<|MERGE_RESOLUTION|>--- conflicted
+++ resolved
@@ -43,13 +43,7 @@
 dependencies {
     annotationProcessor 'com.synopsys.integration:jenkins-annotation-processor:0.0.1'
 
-<<<<<<< HEAD
-    implementation 'com.synopsys.integration:jenkins-common:0.2.1'
-    implementation 'com.synopsys.integration:integration-rest:3.0.0'
-=======
     implementation 'com.synopsys.integration:jenkins-common:0.3.1'
-    implementation 'com.synopsys.integration:polaris-common:0.21.0'
->>>>>>> df4bd9e9
 
     // Must be compatible with the versions declared in Jenkins Common
     jenkinsPlugins 'org.jenkins-ci.plugins:credentials:2.1.10'
