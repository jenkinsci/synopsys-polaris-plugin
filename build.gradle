--- conflicted
+++ resolved
@@ -13,11 +13,7 @@
 }
 
 group = 'org.jenkins-ci.plugins'
-<<<<<<< HEAD
 version = '1.0.0-SNAPSHOT'
-=======
-version = '0.0.1-SIGQA11-SNAPSHOT'
->>>>>>> bb0940c7
 description = 'Allows users to run Polaris static analysis in their builds'
 
 apply plugin: 'com.synopsys.integration.solution'
