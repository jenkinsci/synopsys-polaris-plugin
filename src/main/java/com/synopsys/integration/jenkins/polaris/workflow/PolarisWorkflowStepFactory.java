--- conflicted
+++ resolved
@@ -23,6 +23,7 @@
 package com.synopsys.integration.jenkins.polaris.workflow;
 
 import java.util.Optional;
+import java.util.function.Supplier;
 
 import com.synopsys.integration.function.ThrowingConsumer;
 import com.synopsys.integration.function.ThrowingSupplier;
@@ -52,10 +53,13 @@
     private final ThrowingSupplier<Node, AbortException> validatedNode;
     private final ThrowingSupplier<FilePath, AbortException> validatedWorkspace;
 
-    // These fields are lazily initialized; inside this class: use getOrCreate...() to get these values
+    // These fields are lazily initialized; within this class use the suppliers instead of referencing the fields directly
     private IntEnvironmentVariables _intEnvironmentVariables = null;
+    private final Supplier<IntEnvironmentVariables> initializedIntEnvironmentVariables = this::getOrCreateEnvironmentVariables;
     private JenkinsIntLogger _logger = null;
+    private final Supplier<JenkinsIntLogger> initializedLogger = this::getOrCreateLogger;
     private PolarisServicesFactory _polarisServicesFactory = null;
+    private final ThrowingSupplier<PolarisServicesFactory, AbortException> initializedPolarisServicesFactory = this::getOrCreatePolarisServicesFactory;
 
     public PolarisWorkflowStepFactory(final Node node, final FilePath workspace, final EnvVars envVars, final Launcher launcher, final TaskListener listener) {
         this.validatedNode = () -> validateNode(node);
@@ -66,18 +70,9 @@
     }
 
     public CreatePolarisEnvironment createStepCreatePolarisEnvironment() {
-        final IntEnvironmentVariables intEnvironmentVariables = getOrCreateEnvironmentVariables();
-        final JenkinsIntLogger logger = getOrCreateLogger();
-        return new CreatePolarisEnvironment(logger, intEnvironmentVariables);
+        return new CreatePolarisEnvironment(initializedLogger.get(), initializedIntEnvironmentVariables.get());
     }
 
-<<<<<<< HEAD
-    public RemoteSubStep<String> createStepFindPolarisCli(final String polarisCliName) throws IOException, InterruptedException {
-        PolarisCli polarisCli = PolarisCli.findInstanceWithName(polarisCliName)
-                                    .orElseThrow(() -> new AbortException("Polaris cannot be executed: No Polaris CLI installations found. Please configure a Polaris CLI installation in the system tool configuration."));
-        polarisCli = polarisCli.forEnvironment(envVars);
-        polarisCli = polarisCli.forNode(validatedNode.get(), listener);
-=======
     public FindPolarisCli createStepFindPolarisCli(final String polarisCliName) throws AbortException {
         if (!PolarisCli.installationsExist()) {
             throw new AbortException("Polaris cannot be executed: No Polaris CLI installations could be found in the Global Tool Configuration. Please configure a Polaris CLI installation.");
@@ -86,19 +81,12 @@
         final PolarisCli polarisCli = PolarisCli.findInstallationWithName(polarisCliName)
                                           .orElseThrow(() -> new AbortException(
                                               String.format("Polaris cannot be executed: No Polaris CLI installation with the name %s could be found in the Global Tool Configuration.", polarisCliName)));
->>>>>>> 620f65d7
 
-        return new FindPolarisCli(launcher.getChannel(), polarisCli, node, listener, envVars);
+        return new FindPolarisCli(launcher.getChannel(), polarisCli, validatedNode.get(), listener, envVars);
     }
 
-<<<<<<< HEAD
     public ExecutePolarisCli createStepExecutePolarisCli(final String polarisArguments) throws AbortException {
-=======
-    public ExecutePolarisCli createStepExecutePolarisCli(final String polarisArguments) {
->>>>>>> 620f65d7
-        final JenkinsIntLogger logger = getOrCreateLogger();
-        final IntEnvironmentVariables intEnvironmentVariables = getOrCreateEnvironmentVariables();
-        return new ExecutePolarisCli(logger, launcher, intEnvironmentVariables, validatedWorkspace.get(), listener, polarisArguments);
+        return new ExecutePolarisCli(initializedLogger.get(), launcher, initializedIntEnvironmentVariables.get(), validatedWorkspace.get(), listener, polarisArguments);
     }
 
     public RemoteSubStep<String> createStepGetPolarisCliResponseContent() throws AbortException {
@@ -107,24 +95,14 @@
     }
 
     public GetTotalIssueCount createStepGetTotalIssueCount(final Integer jobTimeoutInMinutes) throws AbortException {
-<<<<<<< HEAD
-        final JenkinsIntLogger logger = getOrCreateLogger();
-        final PolarisGlobalConfig polarisGlobalConfig = GlobalConfiguration.all().get(PolarisGlobalConfig.class);
-        if (polarisGlobalConfig == null) {
-            throw new AbortException("Polaris cannot be executed: No Polaris global configuration detected in the Jenkins system configuration.");
-        }
-        final PolarisServerConfig polarisServerConfig = polarisGlobalConfig.getPolarisServerConfig();
-        final PolarisServicesFactory polarisServicesFactory = polarisServerConfig.createPolarisServicesFactory(logger);
-=======
-        final PolarisServicesFactory polarisServicesFactory = getOrCreatePolarisServicesFactory();
->>>>>>> 620f65d7
+        final PolarisServicesFactory polarisServicesFactory = initializedPolarisServicesFactory.get();
         final JobService jobService = polarisServicesFactory.createJobService();
         final CountService countService = polarisServicesFactory.createCountService();
         final Long jobTimeoutInSeconds = Optional.ofNullable(jobTimeoutInMinutes)
                                              .map(value -> value * 60L)
                                              .orElse(JobService.DEFAULT_TIMEOUT);
-        final JenkinsIntLogger logger = getOrCreateLogger();
-        return new GetTotalIssueCount(logger, countService, jobService, jobTimeoutInSeconds);
+
+        return new GetTotalIssueCount(initializedLogger.get(), countService, jobService, jobTimeoutInSeconds);
     }
 
     public SubStep<Integer, Object> createStepWithConsumer(final ThrowingConsumer<Integer, RuntimeException> consumer) {
@@ -134,7 +112,7 @@
     public JenkinsIntLogger getOrCreateLogger() {
         if (_logger == null) {
             _logger = new JenkinsIntLogger(listener);
-            _logger.setLogLevel(getOrCreateEnvironmentVariables());
+            _logger.setLogLevel(initializedIntEnvironmentVariables.get());
         }
         return _logger;
     }
@@ -152,17 +130,10 @@
         return _polarisServicesFactory;
     }
 
-<<<<<<< HEAD
-    public IntEnvironmentVariables getOrCreateEnvironmentVariables() {
-        if (intEnvironmentVariables == null) {
-            intEnvironmentVariables = new IntEnvironmentVariables(false);
-            intEnvironmentVariables.putAll(envVars);
-=======
     private IntEnvironmentVariables getOrCreateEnvironmentVariables() {
         if (_intEnvironmentVariables == null) {
             _intEnvironmentVariables = new IntEnvironmentVariables(false);
             _intEnvironmentVariables.putAll(envVars);
->>>>>>> 620f65d7
         }
         return _intEnvironmentVariables;
     }
