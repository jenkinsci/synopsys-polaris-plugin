--- conflicted
+++ resolved
@@ -24,7 +24,6 @@
 
 import java.io.IOException;
 import java.io.Serializable;
-import java.util.Objects;
 import java.util.stream.Collectors;
 import java.util.stream.Stream;
 
@@ -33,27 +32,7 @@
 import org.kohsuke.stapler.DataBoundConstructor;
 
 import com.synopsys.integration.jenkins.annotations.HelpMarkdown;
-<<<<<<< HEAD
 import com.synopsys.integration.jenkins.polaris.extensions.tools.PolarisCli;
-=======
-import com.synopsys.integration.jenkins.extensions.ChangeBuildStatusTo;
-import com.synopsys.integration.jenkins.extensions.JenkinsIntLogger;
-import com.synopsys.integration.jenkins.polaris.extensions.global.PolarisGlobalConfig;
-import com.synopsys.integration.jenkins.polaris.extensions.tools.PolarisCli;
-import com.synopsys.integration.jenkins.polaris.substeps.CreatePolarisEnvironment;
-import com.synopsys.integration.jenkins.polaris.substeps.ExecutePolarisCli;
-import com.synopsys.integration.jenkins.polaris.substeps.GetPathToPolarisCli;
-import com.synopsys.integration.jenkins.polaris.substeps.GetPolarisCliResponseContent;
-import com.synopsys.integration.jenkins.polaris.substeps.GetTotalIssueCount;
-import com.synopsys.integration.polaris.common.configuration.PolarisServerConfig;
-import com.synopsys.integration.polaris.common.service.PolarisService;
-import com.synopsys.integration.polaris.common.service.PolarisServicesFactory;
-import com.synopsys.integration.stepworkflow.StepWorkflow;
-import com.synopsys.integration.stepworkflow.StepWorkflowResponse;
-import com.synopsys.integration.stepworkflow.SubStep;
-import com.synopsys.integration.stepworkflow.jenkins.RemoteSubStep;
-import com.synopsys.integration.util.IntEnvironmentVariables;
->>>>>>> ba8550c1
 
 import hudson.AbortException;
 import hudson.Extension;
@@ -61,18 +40,11 @@
 import hudson.model.AbstractBuild;
 import hudson.model.AbstractProject;
 import hudson.model.BuildListener;
-<<<<<<< HEAD
-=======
-import hudson.model.Node;
-import hudson.model.Result;
-import hudson.remoting.VirtualChannel;
->>>>>>> ba8550c1
 import hudson.tasks.BuildStepDescriptor;
 import hudson.tasks.BuildStepMonitor;
 import hudson.tasks.Builder;
 import hudson.tools.ToolInstallation;
 import hudson.util.ListBoxModel;
-import jenkins.model.GlobalConfiguration;
 
 public class PolarisBuildStep extends Builder {
     public static final String DISPLAY_NAME = "Synopsys Polaris";
@@ -119,100 +91,10 @@
     public boolean perform(final AbstractBuild<?, ?> build, final Launcher launcher, final BuildListener listener) throws InterruptedException, IOException {
         validateBuild(build);
 
-<<<<<<< HEAD
         final PolarisWorkflowStepFactory polarisWorkflowStepFactory = new PolarisWorkflowStepFactory(polarisCliName, polarisArguments, build, launcher, listener);
-        final PolarisBuildStepWorker polarisBuildStepWorker = new PolarisBuildStepWorker(polarisWorkflowStepFactory);
+        final PolarisBuildStepWorker polarisBuildStepWorker = new PolarisBuildStepWorker(waitForIssues, polarisWorkflowStepFactory);
         final boolean result = polarisBuildStepWorker.perform();
         return result;
-=======
-        final FilePath workspace = build.getWorkspace();
-        if (workspace == null) {
-            throw new AbortException("Polaris cannot be executed: The workspace could not be determined.");
-        }
-
-        PolarisCli polarisCli = PolarisCli.findInstanceWithName(polarisCliName)
-                                    .orElseThrow(() -> new AbortException(
-                                        "Polaris cannot be executed: No Polaris CLI installations found. Please configure a Polaris CLI installation in the system tool configuration."));
-        final Node node = build.getBuiltOn();
-        if (node == null) {
-            throw new AbortException("Polaris cannot be executed: The node that it was executed on no longer exists.");
-        }
-
-        final PolarisGlobalConfig polarisGlobalConfig = GlobalConfiguration.all().get(PolarisGlobalConfig.class);
-        if (polarisGlobalConfig == null) {
-            throw new AbortException("Polaris cannot be executed: No Polaris global configuration detected in the Jenkins system configuration.");
-        }
-
-        final PolarisServerConfig polarisServerConfig = polarisGlobalConfig.getPolarisServerConfig();
-        final PolarisServicesFactory polarisServicesFactory = polarisServerConfig.createPolarisServicesFactory(logger);
-        final PolarisService polarisService = polarisServicesFactory.createPolarisService();
-
-        final IntEnvironmentVariables intEnvironmentVariables = new IntEnvironmentVariables(false);
-        final EnvVars envVars = build.getEnvironment(listener);
-        polarisCli = polarisCli.forEnvironment(envVars);
-        polarisCli = polarisCli.forNode(node, listener);
-        intEnvironmentVariables.putAll(envVars);
-        logger.setLogLevel(intEnvironmentVariables);
-
-        final CreatePolarisEnvironment createPolarisEnvironment = new CreatePolarisEnvironment(logger, intEnvironmentVariables);
-        final GetPathToPolarisCli getPathToPolarisCli = new GetPathToPolarisCli(polarisCli.getHome());
-        final ExecutePolarisCli executePolarisCli = new ExecutePolarisCli(logger, launcher, intEnvironmentVariables, workspace, listener, polarisArguments);
-        final GetPolarisCliResponseContent getPolarisCliResponseContent = new GetPolarisCliResponseContent(logger, workspace.getRemote());
-        final GetTotalIssueCount getTotalIssueCount = new GetTotalIssueCount(logger, polarisService);
-        final VirtualChannel channel = launcher.getChannel();
-
-        return StepWorkflow.first(createPolarisEnvironment)
-                   .then(RemoteSubStep.of(channel, getPathToPolarisCli))
-                   .then(executePolarisCli)
-                   .andSometimes(RemoteSubStep.of(channel, getPolarisCliResponseContent)).then(getTotalIssueCount).then(SubStep.ofConsumer(issueCount -> failOnIssuesPresent(logger, issueCount, build)))
-                   .butOnlyIf(waitForIssues, Objects::nonNull)
-                   .run()
-                   .handleResponse(response -> afterPerform(logger, response, build));
-    }
-
-    private boolean afterPerform(final JenkinsIntLogger logger, final StepWorkflowResponse<Object> stepWorkflowResponse, final AbstractBuild<?, ?> build) {
-        final boolean wasSuccessful = stepWorkflowResponse.wasSuccessful();
-        try {
-            if (!wasSuccessful) {
-                throw stepWorkflowResponse.getException();
-            }
-        } catch (final InterruptedException e) {
-            logger.error("[ERROR] Synopsys Polaris thread was interrupted.", e);
-            build.setResult(Result.ABORTED);
-            Thread.currentThread().interrupt();
-        } catch (final IntegrationException e) {
-            this.handleException(logger, build, Result.FAILURE, e);
-        } catch (final Exception e) {
-            this.handleException(logger, build, Result.UNSTABLE, e);
-        }
-
-        return stepWorkflowResponse.wasSuccessful();
-    }
-
-    private void failOnIssuesPresent(final JenkinsIntLogger logger, final Integer issueCount, final AbstractBuild<?, ?> build) {
-        final ChangeBuildStatusTo buildStatusToSet;
-        if (waitForIssues == null) {
-            buildStatusToSet = ChangeBuildStatusTo.SUCCESS;
-        } else {
-            buildStatusToSet = waitForIssues.getBuildStatusForIssues();
-        }
-
-        logger.alwaysLog("Polaris Issue Check");
-        logger.alwaysLog("-- Build state for issues: " + buildStatusToSet.getDisplayName());
-        logger.alwaysLog(String.format("Found %s issues in view.", issueCount));
-
-        if (issueCount > 0) {
-            final Result result = buildStatusToSet.getResult();
-            logger.alwaysLog("Setting build status to " + result.toString());
-            build.setResult(result);
-        }
-    }
-
-    private void handleException(final JenkinsIntLogger logger, final AbstractBuild build, final Result result, final Exception e) {
-        logger.error("[ERROR] " + e.getMessage());
-        logger.debug(e.getMessage(), e);
-        build.setResult(result);
->>>>>>> ba8550c1
     }
 
     @Extension
