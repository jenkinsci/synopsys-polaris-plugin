--- conflicted
+++ resolved
@@ -49,12 +49,10 @@
 import com.synopsys.integration.stepworkflow.SubStepResponse;
 
 public class GetTotalIssueCount implements SubStep<String, Integer> {
-<<<<<<< HEAD
-    private final PolarisCliResponseUtility polarisCliResponseUtility;
-=======
     public static final Integer SUPPORTED_POLARIS_CLI_RESPONSE_MAJOR_VERSION = 1;
     public static final String STEP_EXCEPTION_PREFIX = "Issue count for most recent Polaris Analysis could not be determined: ";
->>>>>>> 912b4307
+
+    private final PolarisCliResponseUtility polarisCliResponseUtility;
     private final JenkinsIntLogger logger;
     private final PolarisService polarisService;
     private final JobService jobService;
