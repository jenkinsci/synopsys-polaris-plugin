<j:jelly xmlns:j="jelly:core" xmlns:f="/lib/form">
    <f:entry field="polarisCliName" title="Polaris CLI Installation">
        <f:select/>
    </f:entry>
    <f:entry field="polarisArguments" title="Polaris Arguments">
        <f:textarea/>
    </f:entry>
<<<<<<< HEAD
    <f:optionalBlock checked="${instance.waitForIssues != null}" field="waitForIssues" title="Wait for Issues">
        <j:set var="instance" value="${instance.waitForIssues}"/>
        <j:set var="descriptor" value="${instance.descriptor}"/>
        <j:set var="it" value="${it.waitForIssues}"/>
        <f:entry field="buildStatusForIssues" title="If there are issues">
            <f:select/>
        </f:entry>
    </f:optionalBlock>
=======
>>>>>>> bb0940c7
</j:jelly><|MERGE_RESOLUTION|>--- conflicted
+++ resolved
@@ -5,7 +5,6 @@
     <f:entry field="polarisArguments" title="Polaris Arguments">
         <f:textarea/>
     </f:entry>
-<<<<<<< HEAD
     <f:optionalBlock checked="${instance.waitForIssues != null}" field="waitForIssues" title="Wait for Issues">
         <j:set var="instance" value="${instance.waitForIssues}"/>
         <j:set var="descriptor" value="${instance.descriptor}"/>
@@ -14,6 +13,4 @@
             <f:select/>
         </f:entry>
     </f:optionalBlock>
-=======
->>>>>>> bb0940c7
 </j:jelly>