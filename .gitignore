# operating system
.DS_Store

# ide
.settings/
.classpath
.project
bin/
.idea
*.iml
out/
target/

# build tool
.gradle/
build/
work/

# jenv
.java-version

<<<<<<< HEAD
docs/site/
docs/generated/
=======
# docs
docs/generated
docs/site
>>>>>>> 6d44b742
<|MERGE_RESOLUTION|>--- conflicted
+++ resolved
@@ -19,11 +19,6 @@
 # jenv
 .java-version
 
-<<<<<<< HEAD
-docs/site/
-docs/generated/
-=======
 # docs
 docs/generated
-docs/site
->>>>>>> 6d44b742
+docs/site